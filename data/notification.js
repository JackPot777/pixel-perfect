/* See license.txt for terms of usage */

define(function(require, exports, module) {

// Dependencies
const React = require("react");
const { Reps } = require("./reps");

// Shortcuts
const { TABLE, TR, TD, DIV, IMG, SPAN, BR } = Reps.DOM;

/**
 * @react This template implements UI for the first-run notification panel.
 * The panel displays basic information about the extension and a link
 * that can be used to open Pixel Perfect.
 */
var NotificationContent = React.createFactory(React.createClass({
  render: function() {
    var style = {
      "text-align": "justify"
    }

    return (
      TABLE({className: "defaultContentTable"},
        TR({},
          TD({width: "10px;", style: style},
            IMG({className: "defaultContentImage",
              src: "chrome://pixelperfect/skin/logo_32x32.png"})
          ),
          TD({className: "defaultContentHeader", style: style},
            SPAN({}, this.props.title)
          )
        ),
        TR({},
          TD({colSpan: 2, style: style},
            DIV({className: "defaultContentDesc"}, this.props.welcome),
            BR(),
<<<<<<< HEAD
            DIV({className: "defaultContentDesc"},
              "Pixel Perfect was originally introduced as an extension 
              for Firebug. This new version is built on top of the native 
              Firefox developer tools with improved user experience and features. 
              It can now be used with or without Firebug but among other things, 
              remote devices such as mobile phones are also supported. Enjoy"
            )
=======
            DIV({className: "defaultContentDesc"}, this.props.description)
>>>>>>> 32e4a8cc
          )
        ),
        TR({},
          TD({colSpan: 2},
            DIV({className: "layerImage add img-thumbnail"},
              DIV({id: "start"}, this.props.start)
            )
          )
        )
      )
    )
  },
}));

// Get localized strings from body dataset and render
// the panel UI.
var locales = JSON.parse(document.body.dataset.locales);
React.render(NotificationContent(locales), document.body);
});
<|MERGE_RESOLUTION|>--- conflicted
+++ resolved
@@ -1,67 +1,57 @@
-/* See license.txt for terms of usage */
-
-define(function(require, exports, module) {
-
-// Dependencies
-const React = require("react");
-const { Reps } = require("./reps");
-
-// Shortcuts
-const { TABLE, TR, TD, DIV, IMG, SPAN, BR } = Reps.DOM;
-
-/**
- * @react This template implements UI for the first-run notification panel.
- * The panel displays basic information about the extension and a link
- * that can be used to open Pixel Perfect.
- */
-var NotificationContent = React.createFactory(React.createClass({
-  render: function() {
-    var style = {
-      "text-align": "justify"
-    }
-
-    return (
-      TABLE({className: "defaultContentTable"},
-        TR({},
-          TD({width: "10px;", style: style},
-            IMG({className: "defaultContentImage",
-              src: "chrome://pixelperfect/skin/logo_32x32.png"})
-          ),
-          TD({className: "defaultContentHeader", style: style},
-            SPAN({}, this.props.title)
-          )
-        ),
-        TR({},
-          TD({colSpan: 2, style: style},
-            DIV({className: "defaultContentDesc"}, this.props.welcome),
-            BR(),
-<<<<<<< HEAD
-            DIV({className: "defaultContentDesc"},
-              "Pixel Perfect was originally introduced as an extension 
-              for Firebug. This new version is built on top of the native 
-              Firefox developer tools with improved user experience and features. 
-              It can now be used with or without Firebug but among other things, 
-              remote devices such as mobile phones are also supported. Enjoy"
-            )
-=======
-            DIV({className: "defaultContentDesc"}, this.props.description)
->>>>>>> 32e4a8cc
-          )
-        ),
-        TR({},
-          TD({colSpan: 2},
-            DIV({className: "layerImage add img-thumbnail"},
-              DIV({id: "start"}, this.props.start)
-            )
-          )
-        )
-      )
-    )
-  },
-}));
-
-// Get localized strings from body dataset and render
-// the panel UI.
-var locales = JSON.parse(document.body.dataset.locales);
-React.render(NotificationContent(locales), document.body);
-});
+/* See license.txt for terms of usage */
+
+define(function(require, exports, module) {
+
+// Dependencies
+const React = require("react");
+const { Reps } = require("./reps");
+
+// Shortcuts
+const { TABLE, TR, TD, DIV, IMG, SPAN, BR } = Reps.DOM;
+
+/**
+ * @react This template implements UI for the first-run notification panel.
+ * The panel displays basic information about the extension and a link
+ * that can be used to open Pixel Perfect.
+ */
+var NotificationContent = React.createFactory(React.createClass({
+  render: function() {
+    var style = {
+      "text-align": "justify"
+    }
+
+    return (
+      TABLE({className: "defaultContentTable"},
+        TR({},
+          TD({width: "10px;", style: style},
+            IMG({className: "defaultContentImage",
+              src: "chrome://pixelperfect/skin/logo_32x32.png"})
+          ),
+          TD({className: "defaultContentHeader", style: style},
+            SPAN({}, this.props.title)
+          )
+        ),
+        TR({},
+          TD({colSpan: 2, style: style},
+            DIV({className: "defaultContentDesc"}, this.props.welcome),
+            BR(),
+            DIV({className: "defaultContentDesc"}, this.props.description)
+          )
+        ),
+        TR({},
+          TD({colSpan: 2},
+            DIV({className: "layerImage add img-thumbnail"},
+              DIV({id: "start"}, this.props.start)
+            )
+          )
+        )
+      )
+    )
+  },
+}));
+
+// Get localized strings from body dataset and render
+// the panel UI.
+var locales = JSON.parse(document.body.dataset.locales);
+React.render(NotificationContent(locales), document.body);
+});